# bbpe

Binary byte pair encoding (BPE) tokenizer for Rust. Generates production-ready `tokenizer.json` files compatible with [Hugging Face tokenizers](https://github.com/huggingface/tokenizers/).

## Installation

```bash
# Install CLI and library
cargo install bbpe

# Library only
cargo add bbpe
```

For library-only usage without CLI:
```toml
bbpe = { version = "0.2", default-features = false }
```

## Quick Start

Train a tokenizer on binary files and use it:

```bash
# Train tokenizer (270MB ISO takes ~3 minutes, achieves 1.46 MiB/s)
bbpe train /tmp/alpine-standard-3.22.2-x86_64.iso --vocab-size 8192 -o tokenizer.json

# Low-memory alternative (32 MiB streaming chunks, writes report + tokenizer)
bbpe chunk-train /tmp/alpine-standard-3.22.2-x86_64.iso \
  --output chunk_report.json \
  --final-tokenizer chunked-tokenizer.json

# Inspect aggregate report
jq '.global_merges[0:5]' chunk_report.json

# Encode binary to tokens
bbpe encode -m tokenizer.json binary.file --json
{"path":"binary.file","tokens":[6299,144,144,144,6299,6335,213,4238]}

# Decode tokens back to bytes
bbpe decode -m tokenizer.json --output decoded.bin 6299 144 144 144

# Inspect tokenizer
bbpe info -m tokenizer.json
Model type   : BPE
Vocab size   : 8185
Merges       : 7929
Byte fallback: true
Special tokens: <|start|>, <|end|>, <|pad|>, <|unk|>, <|cls|>, <|sep|>, <|mask|>
```

## Library Usage

```rust
use bbpe::{Trainer, TrainerConfig, IngestConfig};

// Configure and train
let cfg = TrainerConfig::builder()
    .target_vocab_size(4096)
    .min_frequency(2)
    .build()?;

let trainer = Trainer::new(cfg);
let artifacts = trainer.train_from_paths(
    &["/path/to/binaries"],
    &IngestConfig::default()
)?;

// Save tokenizer
artifacts.model.save_huggingface("tokenizer.json")?;

// Use for encoding/decoding
let tokenizer = artifacts.model.binary_tokenizer()?;
let tokens = tokenizer.encode_bytes(b"\x7fELF\x02\x01", false)?;
let decoded = tokenizer.decode_to_bytes(&tokens, true)?;
assert_eq!(decoded, b"\x7fELF\x02\x01");
```

## CLI Commands

### train
Build a tokenizer from binary inputs.

```bash
bbpe train <INPUT_PATH> [OPTIONS]

Options:
  --vocab-size <SIZE>       Target vocabulary size [default: 32768]
  --min-frequency <FREQ>    Minimum pair frequency [default: 4]
  --chunk-size <BYTES>      File chunk size [default: 8192]
  -o, --output <PATH>       Output tokenizer path [default: tokenizer.json]
  --no-progress             Disable progress bar
  --threads <NUM>           Thread pool size
```

Example with 1GB corpus:
```bash
bbpe train ./corpus --vocab-size 16384 --min-frequency 128 -o large.json
```

<<<<<<< HEAD
### chunk-train
Stream large corpora in fixed-size chunks, aggregate merge statistics, and optionally synthesise a tokenizer from the aggregated merges.
=======
### chunk-train *(experimental)*
Train independent tokenizers on fixed-size chunks, capture their intermediate merges, and combine the per-chunk vocabularies using a selectable strategy. This workflow keeps peak memory predictable while letting you experiment with ensemble-style reducers.
>>>>>>> 10d8604a

```bash
bbpe chunk-train <INPUT_PATH>... [OPTIONS]

Key options:
<<<<<<< HEAD
  --chunk-size <BYTES>         Chunk size in bytes (default: 33554432 / 32 MiB)
  --chunk-merges <COUNT>       Per-chunk merge budget (default: 512)
  --global-merges <COUNT>      Maximum merges to keep after aggregation (default: 4096)
  --min-frequency <COUNT>      Minimum pair frequency per chunk (default: 4)
  --rank-mode <MODE>           Aggregation ranking: weight | support | balanced (default: weight)
  --support-weight <FACTOR>    Extra support multiplier when rank-mode=balanced (default: 1)
  --min-chunk-support <COUNT>  Drop merges seen in fewer than COUNT chunks
  --ensemble-mode <MODE>       Combine chunks via baseline | boost | sampled (default: baseline)
  --boost-rounds <COUNT>       Boosting passes when ensemble-mode=boost (default: 1)
  --boost-sample-size <COUNT>  Chunks per boosting round (defaults to all chunks)
  --boost-learning-rate <RATE> Learning rate for boost weight updates (default: 0.5)
  --sample-rounds <COUNT>      Monte Carlo rounds when ensemble-mode=sampled (default: 8)
  --sample-chunks <COUNT>      Chunks per sampling round (defaults to √N)
  --ensemble-seed <SEED>       Deterministic seed for boost/sample sampling
  --final-tokenizer <PATH>     Emit a synthesised tokenizer from the aggregated merges
  --final-merges <COUNT>       Cap merges realised in the synthesised tokenizer
  --validation-fraction <RATIO> Hold out this fraction (0.0–0.5) of every chunk for validation (default: 0.08)
  --validation-seed <SEED>     RNG seed used when sampling validation slices
  --verbose-chunks             Log per-chunk stats as they are processed
```

The command writes a human-readable progress summary to stdout, a JSON report (default `chunked_merges.json`) describing every chunk plus the aggregated ranking, and, when `--final-tokenizer` is supplied, a Hugging Face-compatible `tokenizer.json`.

When `--final-tokenizer` is requested, `chunk-train` now reserves `--validation-fraction` of every chunk (default 8%) as a held-out byte pool (pass `--validation-fraction 0` to disable). The final tokenizer is built by greedily replaying aggregated merge candidates, selecting only those that actually reduce token counts on the validation bytes. This outcome-driven pass keeps the RAM footprint bounded by the chunk size while ensuring the synthesised tokenizer matches the canonical trainer whenever the chunk size exceeds the corpus.

`--ensemble-mode` unlocks two higher-variance reducers designed for large, heterogeneous corpora:

- `boost` runs several weighted rounds, re-sampling chunks that were under-represented in earlier passes. The report’s `boost_details` array captures per-round coverage and the weight ranges that emerged.
- `sampled` averages merge statistics across repeated random subsets, similar in spirit to bagging/extra-trees. The `sample_details` section records coverage statistics for every Monte Carlo draw.

Both variants keep the memory footprint within the chunk budget while trading determinism for better coverage of rare patterns.

Example (32 MiB chunks, default ranking):

```bash
bbpe chunk-train /tmp/alpine-standard-3.22.2-x86_64.iso \
  --output /tmp/chunk_report.json \
  --final-tokenizer /tmp/chunked-tokenizer.json

# Quick look at the aggregated merges
jq '.global_merges[0:3]' /tmp/chunk_report.json
```

The JSON report captures the full aggregation context, including `rank_mode`, `min_chunk_support`, the number of candidates considered, and per-chunk previews so you can audit what survives the reducer.

To favour merges that appear across many chunks, switch to balanced ranking and increase the support weight:

```bash
bbpe chunk-train ./corpus \
  --rank-mode balanced \
  --support-weight 4 \
  --min-chunk-support 3 \
  --final-tokenizer chunked-balanced.json
```

=======
  --chunk-size <BYTES>     Target chunk size (default: 32 MiB)
  --vocab-size <SIZE>      Target vocabulary size per chunk
  --min-frequency <FREQ>   Minimum pair frequency per chunk
  --combine-mode <MODE>    Vocabulary combiner: first | frequency | support | entropy (default: first)
  --output <PATH>          Combined tokenizer path (default: chunked-tokenizer.json)
  --report <PATH>          JSON report capturing per-chunk merges (default: chunk_train_report.json)
```

Example:

```bash
bbpe chunk-train ./corpus \
  --chunk-size $((8 * 1024 * 1024)) \
  --vocab-size 4096 \
  --combine-mode first \
  --output chunked.json \
  --report chunked_report.json
```

The generated report records every chunk's merge sequence and metadata so that additional combination techniques can be prototyped without retraining.

#### Combination modes

- `first` – reuse the vocabulary from the first chunk verbatim.
- `frequency` – aggregate merges by their summed per-chunk frequency.
- `support` – favour merges that appear consistently across chunks (recommended baseline).
- `entropy` – frequency weighting with entropy-based chunk weights (useful for heterogeneous corpora).

#### Performance snapshot

The chunked pipeline is designed to be competitive with the full trainer while slashing peak RAM:

| corpus & vocab | mode | chunk size | peak RSS | wall time | bytes/token |
| --- | --- | --- | --- | --- | --- |
| sample-001.txt (1.38 GiB), vocab 4 096 | full train | — | ~6.9 GiB | 16 m 24 s | 4.39 |
| sample-001.txt (1.38 GiB), vocab 4 096 | support | 4 MiB | **~1.4 GiB** | 16 m 04 s | **3.71** |
| sample-002.txt (21.7 MiB), vocab 16 384 | full train | — | 0.20 GiB | 45 s | 6.22 |
| sample-002.txt (21.7 MiB), vocab 16 384 | support | 4 MiB | **0.09 GiB** | 43 s | **4.73** |

Support-mode chunking consistently realises the full merge budget, keeps throughput on par with the monolithic trainer, and produces more composable subword tokens.

#### Inspecting token differences

The helper script `scripts/compare_tokenizations.py` makes it easy to compare vocabularies:

```bash
uv run --with tokenizers python scripts/compare_tokenizations.py \
  --text ~/sample-001.txt \
  --bytes 256 \
  --model full:/tmp/sample001-full.json \
  --model support-4m:/tmp/sample001-support-4m.json
```

The script prints the raw excerpt and the token sequence for each model so you can eyeball how the chunk combiners differ from the full trainer.

>>>>>>> 10d8604a
### encode
Convert binary files to token sequences.

```bash
bbpe encode -m <TOKENIZER> <FILES>... [OPTIONS]

Options:
  --json                    Output JSON format
  --output <PATH>           Save tokens to file
  --skip-special-tokens     Skip special tokens
```

Examples:
```bash
# JSON output
bbpe encode -m tokenizer.json binary.exe --json

# Save to file
bbpe encode -m tokenizer.json data.bin --output data.tokens
```

### decode
Reconstruct bytes from token IDs.

```bash
bbpe decode -m <TOKENIZER> [IDS]... [OPTIONS]

Options:
  --input <PATH>            Read tokens from file
  --output <PATH>           Save decoded bytes (default: stdout)
  --skip-special-tokens     Skip special tokens
```

Examples:
```bash
# Decode from arguments
bbpe decode -m tokenizer.json 6299 144 144 --output restored.bin

# Decode from file
bbpe decode -m tokenizer.json --input tokens.txt --output restored.bin
```

### info
Display tokenizer metadata.

```bash
bbpe info -m <TOKENIZER> [--json]
```

## Configuration

### TrainerConfig

```rust
TrainerConfig::builder()
    .target_vocab_size(8192)        // Target vocabulary size
    .min_frequency(2)                // Minimum pair frequency for merging
    .allowed_token_lengths(1..=16)   // Token length range
    .special_tokens(vec![...])      // Special tokens to add
    .show_progress(true)             // Display progress bar
    .build()
```

### IngestConfig

```rust
IngestConfig::builder()
    .chunk_size(8192)       // File reading chunk size
    .recursive(true)        // Traverse directories recursively
    .follow_symlinks(false) // Follow symbolic links
    .build()
```

## Python Interoperability

Generated tokenizers work directly with Hugging Face:

```python
from tokenizers import Tokenizer

tokenizer = Tokenizer.from_file("tokenizer.json")
encoded = tokenizer.encode(binary_data)
print(encoded.ids)  # [6299, 144, 144, ...]
```

## Performance

| Run                                      | Chunk Size | Wall Time | Peak RSS | Canon merges matched | Top-100 match | Bottom-100 match | Avg token len | Tokens ≥8 B | Realised merges | Dups/Unresolved | Notes |
|------------------------------------------|------------|-----------|----------|----------------------|---------------|------------------|---------------|-------------|------------------|-----------------|-------|
| `bbpe train` (full corpus)               | —          | 2m 49s    | 1.76 GB  | 4 089 (100 %)        | 100 %         | 100 %            | 2.03          | 0.7 %      | 4 089            | —               | Canonical reference tokenizer |
| `chunk-train` boost                      | 1 MiB      | 1m 21s    | 0.29 GB  | 1 078 (26.4 %)       | 58 %          | 0 %              | 3.26          | 9.3 %      | 4 033            | 60 / 3          | 270 chunks; weights up to ×6 after 5 rounds |
| `chunk-train` sampled                    | 1 MiB      | 1m 22s    | 0.29 GB  | 1 067 (26.1 %)       | 63 %          | 0 %              | 3.87          | 14.0 %     | 3 979            | 115 / 2         | 16 rounds ×64-chunk draws, heavier long-tail tokens |
| `chunk-train` boost                      | 2 MiB      | 1m 20s    | 0.30 GB  | 1 189 (29.1 %)       | 69 %          | 0 %              | 2.67          | 5.0 %      | 4 058            | 34 / 4          | 135 chunks; coverage still ~18 % per round |
| `chunk-train` sampled                    | 2 MiB      | 1m 20s    | 0.30 GB  | 1 243 (30.4 %)       | 65 %          | 0 %              | 3.08          | 8.0 %      | 4 035            | 59 / 2          | 16 rounds ×48 chunks improves overlap slightly |
| `chunk-train` boost                      | 4 MiB      | 1m 21s    | 0.31 GB  | 1 209 (29.6 %)       | 71 %          | 0 %              | 2.66          | 5.2 %      | 4 057            | 37 / 2          | 68 chunks; fewer duplicates |
| `chunk-train` sampled                    | 4 MiB      | 1m 21s    | 0.31 GB  | 1 263 (30.9 %)       | 73 %          | 0 %              | 2.66          | 5.1 %      | 4 060            | 33 / 3          | Highest overlap among tested chunk sizes |
| `chunk-train` boost                      | 16 MiB     | 1m 27s    | 0.37 GB  | 1 196 (29.2 %)       | 81 %          | 0 %              | 2.31          | 2.6 %      | 4 083            | 13 / 0          | 17 chunks; coverage maxes at 100 % for sampled chunks |
| `chunk-train` sampled                    | 16 MiB     | 1m 26s    | 0.37 GB  | 1 210 (29.6 %)       | 81 %          | 1 %              | 2.30          | 2.5 %      | 4 085            | 11 / 0          | Tail still diverges; overlap stabilises ~30 % |

Observations:

- Even with more sophisticated reducers, only ~26–31 % of canonical merges survive; variance lives almost entirely in the long tail (bottom‑100 overlap ≈ 0 %).
- Top‑100 agreement improves with larger chunks (58 % ➝ 81 %), suggesting the ensembles capture high-frequency structure but continue to miss canonical late-stage merges.
- Boosting concentrates probability mass on under-served chunks (round coverage means ≈ 0.17) but adds modest runtime overhead and still leaves ≈ 10 % of candidates as duplicates or unresolved dependencies.
- Sampling hits slightly higher global overlap at 2–4 MiB, but amplifies chunk-local long literals (avg token length and ≥8 B share rise, especially at 1 MiB) and produces more duplicate merges.
- Peak RSS scales with chunk size rather than ensemble mode; the chunk budget remains the dominant lever, not the reducer choice.

## Development

```bash
cargo fmt
cargo clippy --all-targets --all-features -- -D warnings
cargo test
```

## License

Apache-2.0<|MERGE_RESOLUTION|>--- conflicted
+++ resolved
@@ -24,14 +24,6 @@
 ```bash
 # Train tokenizer (270MB ISO takes ~3 minutes, achieves 1.46 MiB/s)
 bbpe train /tmp/alpine-standard-3.22.2-x86_64.iso --vocab-size 8192 -o tokenizer.json
-
-# Low-memory alternative (32 MiB streaming chunks, writes report + tokenizer)
-bbpe chunk-train /tmp/alpine-standard-3.22.2-x86_64.iso \
-  --output chunk_report.json \
-  --final-tokenizer chunked-tokenizer.json
-
-# Inspect aggregate report
-jq '.global_merges[0:5]' chunk_report.json
 
 # Encode binary to tokens
 bbpe encode -m tokenizer.json binary.file --json
@@ -98,75 +90,13 @@
 bbpe train ./corpus --vocab-size 16384 --min-frequency 128 -o large.json
 ```
 
-<<<<<<< HEAD
-### chunk-train
-Stream large corpora in fixed-size chunks, aggregate merge statistics, and optionally synthesise a tokenizer from the aggregated merges.
-=======
 ### chunk-train *(experimental)*
 Train independent tokenizers on fixed-size chunks, capture their intermediate merges, and combine the per-chunk vocabularies using a selectable strategy. This workflow keeps peak memory predictable while letting you experiment with ensemble-style reducers.
->>>>>>> 10d8604a
 
 ```bash
 bbpe chunk-train <INPUT_PATH>... [OPTIONS]
 
 Key options:
-<<<<<<< HEAD
-  --chunk-size <BYTES>         Chunk size in bytes (default: 33554432 / 32 MiB)
-  --chunk-merges <COUNT>       Per-chunk merge budget (default: 512)
-  --global-merges <COUNT>      Maximum merges to keep after aggregation (default: 4096)
-  --min-frequency <COUNT>      Minimum pair frequency per chunk (default: 4)
-  --rank-mode <MODE>           Aggregation ranking: weight | support | balanced (default: weight)
-  --support-weight <FACTOR>    Extra support multiplier when rank-mode=balanced (default: 1)
-  --min-chunk-support <COUNT>  Drop merges seen in fewer than COUNT chunks
-  --ensemble-mode <MODE>       Combine chunks via baseline | boost | sampled (default: baseline)
-  --boost-rounds <COUNT>       Boosting passes when ensemble-mode=boost (default: 1)
-  --boost-sample-size <COUNT>  Chunks per boosting round (defaults to all chunks)
-  --boost-learning-rate <RATE> Learning rate for boost weight updates (default: 0.5)
-  --sample-rounds <COUNT>      Monte Carlo rounds when ensemble-mode=sampled (default: 8)
-  --sample-chunks <COUNT>      Chunks per sampling round (defaults to √N)
-  --ensemble-seed <SEED>       Deterministic seed for boost/sample sampling
-  --final-tokenizer <PATH>     Emit a synthesised tokenizer from the aggregated merges
-  --final-merges <COUNT>       Cap merges realised in the synthesised tokenizer
-  --validation-fraction <RATIO> Hold out this fraction (0.0–0.5) of every chunk for validation (default: 0.08)
-  --validation-seed <SEED>     RNG seed used when sampling validation slices
-  --verbose-chunks             Log per-chunk stats as they are processed
-```
-
-The command writes a human-readable progress summary to stdout, a JSON report (default `chunked_merges.json`) describing every chunk plus the aggregated ranking, and, when `--final-tokenizer` is supplied, a Hugging Face-compatible `tokenizer.json`.
-
-When `--final-tokenizer` is requested, `chunk-train` now reserves `--validation-fraction` of every chunk (default 8%) as a held-out byte pool (pass `--validation-fraction 0` to disable). The final tokenizer is built by greedily replaying aggregated merge candidates, selecting only those that actually reduce token counts on the validation bytes. This outcome-driven pass keeps the RAM footprint bounded by the chunk size while ensuring the synthesised tokenizer matches the canonical trainer whenever the chunk size exceeds the corpus.
-
-`--ensemble-mode` unlocks two higher-variance reducers designed for large, heterogeneous corpora:
-
-- `boost` runs several weighted rounds, re-sampling chunks that were under-represented in earlier passes. The report’s `boost_details` array captures per-round coverage and the weight ranges that emerged.
-- `sampled` averages merge statistics across repeated random subsets, similar in spirit to bagging/extra-trees. The `sample_details` section records coverage statistics for every Monte Carlo draw.
-
-Both variants keep the memory footprint within the chunk budget while trading determinism for better coverage of rare patterns.
-
-Example (32 MiB chunks, default ranking):
-
-```bash
-bbpe chunk-train /tmp/alpine-standard-3.22.2-x86_64.iso \
-  --output /tmp/chunk_report.json \
-  --final-tokenizer /tmp/chunked-tokenizer.json
-
-# Quick look at the aggregated merges
-jq '.global_merges[0:3]' /tmp/chunk_report.json
-```
-
-The JSON report captures the full aggregation context, including `rank_mode`, `min_chunk_support`, the number of candidates considered, and per-chunk previews so you can audit what survives the reducer.
-
-To favour merges that appear across many chunks, switch to balanced ranking and increase the support weight:
-
-```bash
-bbpe chunk-train ./corpus \
-  --rank-mode balanced \
-  --support-weight 4 \
-  --min-chunk-support 3 \
-  --final-tokenizer chunked-balanced.json
-```
-
-=======
   --chunk-size <BYTES>     Target chunk size (default: 32 MiB)
   --vocab-size <SIZE>      Target vocabulary size per chunk
   --min-frequency <FREQ>   Minimum pair frequency per chunk
@@ -222,7 +152,6 @@
 
 The script prints the raw excerpt and the token sequence for each model so you can eyeball how the chunk combiners differ from the full trainer.
 
->>>>>>> 10d8604a
 ### encode
 Convert binary files to token sequences.
 
@@ -310,25 +239,10 @@
 
 ## Performance
 
-| Run                                      | Chunk Size | Wall Time | Peak RSS | Canon merges matched | Top-100 match | Bottom-100 match | Avg token len | Tokens ≥8 B | Realised merges | Dups/Unresolved | Notes |
-|------------------------------------------|------------|-----------|----------|----------------------|---------------|------------------|---------------|-------------|------------------|-----------------|-------|
-| `bbpe train` (full corpus)               | —          | 2m 49s    | 1.76 GB  | 4 089 (100 %)        | 100 %         | 100 %            | 2.03          | 0.7 %      | 4 089            | —               | Canonical reference tokenizer |
-| `chunk-train` boost                      | 1 MiB      | 1m 21s    | 0.29 GB  | 1 078 (26.4 %)       | 58 %          | 0 %              | 3.26          | 9.3 %      | 4 033            | 60 / 3          | 270 chunks; weights up to ×6 after 5 rounds |
-| `chunk-train` sampled                    | 1 MiB      | 1m 22s    | 0.29 GB  | 1 067 (26.1 %)       | 63 %          | 0 %              | 3.87          | 14.0 %     | 3 979            | 115 / 2         | 16 rounds ×64-chunk draws, heavier long-tail tokens |
-| `chunk-train` boost                      | 2 MiB      | 1m 20s    | 0.30 GB  | 1 189 (29.1 %)       | 69 %          | 0 %              | 2.67          | 5.0 %      | 4 058            | 34 / 4          | 135 chunks; coverage still ~18 % per round |
-| `chunk-train` sampled                    | 2 MiB      | 1m 20s    | 0.30 GB  | 1 243 (30.4 %)       | 65 %          | 0 %              | 3.08          | 8.0 %      | 4 035            | 59 / 2          | 16 rounds ×48 chunks improves overlap slightly |
-| `chunk-train` boost                      | 4 MiB      | 1m 21s    | 0.31 GB  | 1 209 (29.6 %)       | 71 %          | 0 %              | 2.66          | 5.2 %      | 4 057            | 37 / 2          | 68 chunks; fewer duplicates |
-| `chunk-train` sampled                    | 4 MiB      | 1m 21s    | 0.31 GB  | 1 263 (30.9 %)       | 73 %          | 0 %              | 2.66          | 5.1 %      | 4 060            | 33 / 3          | Highest overlap among tested chunk sizes |
-| `chunk-train` boost                      | 16 MiB     | 1m 27s    | 0.37 GB  | 1 196 (29.2 %)       | 81 %          | 0 %              | 2.31          | 2.6 %      | 4 083            | 13 / 0          | 17 chunks; coverage maxes at 100 % for sampled chunks |
-| `chunk-train` sampled                    | 16 MiB     | 1m 26s    | 0.37 GB  | 1 210 (29.6 %)       | 81 %          | 1 %              | 2.30          | 2.5 %      | 4 085            | 11 / 0          | Tail still diverges; overlap stabilises ~30 % |
-
-Observations:
-
-- Even with more sophisticated reducers, only ~26–31 % of canonical merges survive; variance lives almost entirely in the long tail (bottom‑100 overlap ≈ 0 %).
-- Top‑100 agreement improves with larger chunks (58 % ➝ 81 %), suggesting the ensembles capture high-frequency structure but continue to miss canonical late-stage merges.
-- Boosting concentrates probability mass on under-served chunks (round coverage means ≈ 0.17) but adds modest runtime overhead and still leaves ≈ 10 % of candidates as duplicates or unresolved dependencies.
-- Sampling hits slightly higher global overlap at 2–4 MiB, but amplifies chunk-local long literals (avg token length and ≥8 B share rise, especially at 1 MiB) and produces more duplicate merges.
-- Peak RSS scales with chunk size rather than ensemble mode; the chunk budget remains the dominant lever, not the reducer choice.
+- Training: >1 MiB/s on release builds
+- Parallel processing with Rayon
+- Incremental pair counting for efficient merging
+- Tested on 270MB files with sub-4-minute training time
 
 ## Development
 
