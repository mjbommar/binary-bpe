# bbpe

Binary-aware byte pair encoding (BPE) toolkit for Rust. `bbpe` trains Hugging Face–compatible `tokenizer.json` assets directly from raw binaries or newline-delimited JSON (JSONL) text, making it easy to build tokenizers for firmware, malware, structured data dumps, or hybrid corpora.

- **Binary-first**: Streams arbitrary bytes, honors null-delimited boundaries, and always exports true byte fallback Hugging Face models.
- **Configurable preprocessing**: Deterministic ASCII/Unicode/null splitters or probabilistic boundary sampling to encourage multi-word merges.
- **JSONL ingestion**: Point at `file.jsonl[:field.path]` (gzip optional) to train on textual corpora without pre-extracting files.
- **Hierarchical vocabularies**: Train once at a large vocab, derive smaller siblings whose token IDs remain aligned.
- **Chunked training**: Experimental `chunk-train` command allows ensemble-style training on arbitrarily large corpora.

## Installation

```bash
# CLI + library
cargo install bbpe

# Add as a dependency (library only)
<<<<<<< HEAD
cargo add bbpe@0.6.0
=======
cargo add bbpe@0.5.2
>>>>>>> a319dfec
```

For library-only usage without the CLI feature:

```toml
<<<<<<< HEAD
bbpe = { version = "0.6", default-features = false }
=======
bbpe = { version = "0.5.2", default-features = false }
>>>>>>> a319dfec
```

## Quick Start

### Train on binaries

```bash
bbpe train firmware.bin --vocab-size 4096 --min-frequency 4 \
  --preprocessor null-delimited -o tokenizer.json
```

### Train on JSONL text (gzip supported)

```bash
bbpe train \
  --jsonl corpus.jsonl:text \
  --jsonl docs.jsonl.gz:data.body \
  --vocab-size 8192 --min-frequency 2 \
  --preprocessor ascii-whitespace \
  --preprocessor-probability 0.75 \
  --preprocessor-seed 42 \
  --family-size 4096 --family-size 2048 \
  --family-template out/tokenizer-{size}.json \
  -o tokenizer-8192.json
```

### Encode / Decode

```bash
bbpe encode -m tokenizer.json binary.bin --json > tokens.json
bbpe decode -m tokenizer.json --input tokens.txt --output restored.bin
```

## CLI Reference

Every command accepts `-q/--quiet` and `-v/--verbose` for logging control. Paths can be repeated.

### `train`

Build a tokenizer from binary files, directories, and/or JSONL specs.

```
bbpe train [FILES]... [--jsonl PATH:FIELD]... [OPTIONS]
```

Key options:

| Flag | Description |
| --- | --- |
| `--jsonl PATH:FIELD` | Train from newline-delimited JSON. `FIELD` uses `dot.separated.keys`. Files ending in `.gz` are transparently decompressed. Repeatable. |
| `-o, --output PATH` | Output `tokenizer.json` (default `tokenizer.json`). |
| `--vocab-size SIZE` | Target vocabulary (default 32768). Must be ≥ 256 + special tokens. |
| `--min-frequency COUNT` | Minimum pair frequency for merges (default 4). |
| `--chunk-size BYTES` | Read binary inputs in chunks (default 8192, `0` = whole file). |
| `--special-token TOKEN` | Append custom special tokens (repeatable). |
| `--disable-reasoning-tokens` | Drop the optional reasoning/argument tokens (Category 4). Core tokens remain enabled. |
| `--preprocessor MODE` | `none`, `ascii-whitespace`, `unicode-whitespace`, or `null-delimited`. |
| `--preprocessor-probability P` | Probability `[0,1]` that each detected boundary is kept (default `1.0`). Set `< 1` to occasionally merge across whitespace/null runs. |
| `--preprocessor-seed SEED` | Seed RNG for probabilistic preprocessing. |
| `--whitespace-merges-require-letter` | When set, any merge that creates a token containing whitespace must also include at least one ASCII letter (pure whitespace runs still pass). |
| `--forbid-leading-whitespace-merges` | Forbids merges whose tokens *start* with ASCII whitespace unless the entire token is whitespace. |
| `--family-size SIZE` | Emit derived vocabularies after training (repeat flag). |
| `--family-template PATTERN` | Output template for derived models (supports `{size}`). |
| `--max-merge-iterations COUNT` | Hard merge ceiling (defaults to vocab budget). |
| `--allowed-length LEN` | Restrict merge lengths (repeat). |
| `--threads N` | Override Rayon worker count. |
| `--no-progress` | Disable spinner output (logging still shows start/end). |
| `--min-entropy BITS`, `--max-entropy BITS` | Filter sequences outside entropy window before training. |

### `chunk-train` (experimental)

Train chunk-wise vocabularies and combine them. Useful when full-corpus training would exceed memory.

```
bbpe chunk-train [FILES]... [OPTIONS]
```

Notable flags:

- `--chunk-size BYTES` (required, default 32 MiB)
- `--combine-mode first|frequency|support|entropy`
- `--duplicates count|unique`
- `--output PATH`, `--report PATH`, `--no-report`
- `--disable-reasoning-tokens`
- Same preprocessing / probability knobs as `train`. (Currently, JSONL ingestion is only available on the main `train` command.)

### `encode`

```
bbpe encode -m tokenizer.json <FILES>... [--json] [--output PATH] [--skip-special-tokens]
```

### `decode`

```
bbpe decode -m tokenizer.json [IDS]... [--input PATH] [--output PATH] [--skip-special-tokens]
```

### `info`

```
bbpe info -m tokenizer.json [--json]
```

## Special Token Layout & Verification

Every tokenizer now shares a deterministic layout:

1. Category 3 tokens `<|start|>`, `<|end|>`, `<|pad|>`, `<|unk|>`, `<|cls|>`, `<|sep|>`, `<|mask|>` are always IDs `0-6`.
2. The raw byte alphabet (`0x00`–`0xFF`) fills IDs `7-262`.
3. The 47 Category 4 reasoning tokens occupy the next block by default (disable them with `--disable-reasoning-tokens` or `TrainerBuilder::reasoning_tokens_enabled(false)`).
4. Any additional custom specials you pass via `--special-token` are appended after the reserved IDs, followed by the learned “real” vocabulary.

`bbpe info -m tokenizer.json` now prints the base, special, and total counts so you can confirm the embedding dimension (`total`) and ensure the optional reasoning tokens are toggled the way you expect.

From Python, you can double-check the Hugging Face view with `uv` (replace the path with your tokenizer):

```bash
uv run --with tokenizers python -c "from tokenizers import Tokenizer; tok = Tokenizer.from_file('artifacts/tokenizer.json'); specials = ['<|start|>','<|end|>','<|pad|>','<|unk|>','<|cls|>','<|sep|>','<|mask|>']; assert [tok.token_to_id(t) for t in specials] == list(range(len(specials))); print('total vocab =', tok.get_vocab_size(with_added_tokens=True))"
```

That script is the same check the CLI tests run: it ensures Hugging Face loads the tokenizer with the reserved IDs intact and reports the exact vocabulary/embedding size.

## Preprocessing Modes

`bbpe` optionally splits inputs before merge counting:

- **ascii-whitespace** – Splits on ASCII whitespace (`space`, `\t`, `\r`, `\n`, `VT`, `FF`).
- **unicode-whitespace** – Uses `char::is_whitespace`, preserving Unicode separators (implemented with `bstr`).
- **null-delimited** – Splits on contiguous `0x00` runs (great for binaries with C strings or padded records).
- **none** – Raw byte stream.

Set `--preprocessor-probability <P>` (or `TrainerConfig::builder().preprocessor_split_probability(P)`) to randomly *keep* only a subset of boundaries. Example: `P=0.8` keeps 80 % of whitespace splits while letting 20 % of tokens cross word boundaries, encouraging the model to learn multi-word merges. Provide `--preprocessor-seed` for reproducibility. Hugging Face exports automatically drop the pre-tokenizer section when `P < 1.0`, so downstream inference sees the exact byte stream used during training.

Enable `--whitespace-merges-require-letter` (or `TrainerConfig::builder().require_letter_whitespace_merges(true)`) to stop numeric/punctuation-only spans from merging with whitespace while still permitting true words (containing ASCII letters) to retain their surrounding spaces. Add `--forbid-leading-whitespace-merges` (or `.forbid_leading_whitespace_merges(true)`) when you want all learned tokens to begin with non-whitespace bytes, keeping boundary markers in their own tokens while still allowing internal whitespace.

**Recommendation:** for “WordPiece-but-with-multi-word” behavior, we’ve had good luck with `--preprocessor ascii-whitespace`, `--preprocessor-probability 0.6–0.75`, and `--whitespace-merges-require-letter`. This keeps token embeddings compact (no trailing spaces, no punctuation-only merges) while still allowing high-value phrases like “of the” or “## CHAPTER” to form. On very large corpora, start at the higher end of that range (∼0.7) so merge counts stay stable and RSS doesn’t spike, then experiment downward if you need more aggressive phrase compression.

When you stick with the defaults, bbpe now caps merge lengths at 16 bytes whenever the preprocessor is `ascii-whitespace` or `unicode-whitespace`, mirroring WordPiece-style subwords. Binary/no-preprocessor runs keep the original 32-byte ceiling. Override this at any time via repeated `--allowed-length` flags (or `.allowed_token_lengths()` in code) if you need longer tokens for a particular corpus.

## JSONL Ingestion

Use `--jsonl path.jsonl:field.path` to read newline-delimited JSON alongside binary files. Examples:

- `--jsonl data.jsonl:text`
- `--jsonl downloads/articles.jsonl.gz:payload.body`

Field paths use dot notation; numeric array indices are allowed (`choices.0.text`). Empty lines are skipped, non-string fields error out. The reader accepts gzip-compressed inputs (`.jsonl.gz`).

Library equivalent:

```rust
use bbpe::{Trainer, TrainerConfig, TrainerArtifacts};
use bbpe::corpus::JsonlSpec;

let cfg = TrainerConfig::builder()
    .target_vocab_size(8192)
    .min_frequency(2)
    .preprocessor_split_probability(0.7)
    .preprocessor_seed(Some(1337))
    .build()?;
let trainer = Trainer::new(cfg);
let specs = ["corpus.jsonl:text".parse::<JsonlSpec>()?];
let TrainerArtifacts { model, .. } = trainer.train_from_jsonl(&specs)?;
model.save_huggingface("tokenizer.json")?;
```

## Hierarchical Tokenizer Families

After training the largest vocab, derive smaller siblings whose token IDs stay aligned:

```bash
bbpe train corpus.bin --vocab-size 32768 \
  --family-size 8192 --family-size 4096 \
  --family-template artifacts/model-{size}.json \
  -o artifacts/model-32768.json
```

`BpeModel::derive_with_vocab(size)` mirrors the CLI for library users. Special tokens remain clustered at the end so IDs stay consistent across the family.

## Special Token Numbering

Special tokens (added via `--special-token` or `TrainerConfig::special_tokens`) are always assigned the **lowest contiguous ID range `[0, N)`** where N is the number of special tokens. This normalization happens during serialization to Hugging Face format and applies to both `train` and `chunk-train` algorithms.

For example, with 2 special tokens `<|start|>` and `<|end|>`:
- Special token IDs: `[0, 1]`
- Base byte vocabulary: `[2, 257]` (256 bytes)
- Learned merges: `[258, ...]`

This ensures:
- Consistent token IDs across derived vocabulary families
- Compatibility with Hugging Face tokenizers library expectations
- Deterministic special token numbering regardless of training algorithm

The base 256-byte vocabulary and learned merges never participate in this normalization; only special tokens are renumbered.

## Chunk Training (experimental)

`bbpe chunk-train` slices the corpus into fixed-size windows, trains independent vocabularies, and merges them via user-selectable strategies (`support`, `frequency`, etc.). Duplicate chunk caching, entropy filtering, and reporting are built in so you can prototype large corpora without huge memory spikes.

## Library Primer

```rust
use bbpe::{Trainer, TrainerConfig, IngestConfig, PreprocessorConfig, PreprocessorKind};

let trainer_cfg = TrainerConfig::builder()
    .target_vocab_size(4096)
    .min_frequency(2)
    .preprocessor(PreprocessorConfig {
        kind: PreprocessorKind::UnicodeWhitespace,
        split_probability: 0.9,
        seed: Some(42),
    })
    .build()?;
let trainer = Trainer::new(trainer_cfg);
let ingest_cfg = IngestConfig::builder().chunk_size(0).build();
let artifacts = trainer.train_from_paths(&["firmware.bin"], &ingest_cfg)?;
artifacts.model.save_huggingface("tokenizer.json")?;

// Hierarchy
let small = artifacts.model.derive_with_vocab(2048)?;
small.save_huggingface("tokenizer-2048.json")?;
```

`Trainer::train_from_jsonl(&[JsonlSpec])` mirrors the CLI `--jsonl` behavior.

## Python Interoperability

All tokenizers are Hugging Face JSON artifacts:

```python
from tokenizers import Tokenizer

model = Tokenizer.from_file("tokenizer.json")
encoding = model.encode("\x7fELF", add_special_tokens=False)
print(encoding.ids)
```

## Development & Testing

```bash
cargo fmt
cargo clippy --all-targets --all-features -- -D warnings
cargo test
# Optional sanity check before publishing
cargo package
```

## License

Apache-2.0<|MERGE_RESOLUTION|>--- conflicted
+++ resolved
@@ -15,21 +15,13 @@
 cargo install bbpe
 
 # Add as a dependency (library only)
-<<<<<<< HEAD
 cargo add bbpe@0.6.0
-=======
-cargo add bbpe@0.5.2
->>>>>>> a319dfec
 ```
 
 For library-only usage without the CLI feature:
 
 ```toml
-<<<<<<< HEAD
 bbpe = { version = "0.6", default-features = false }
-=======
-bbpe = { version = "0.5.2", default-features = false }
->>>>>>> a319dfec
 ```
 
 ## Quick Start
