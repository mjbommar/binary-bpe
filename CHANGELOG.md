# Changelog

## Unreleased
- _Nothing yet._

<<<<<<< HEAD
## 0.6.0 - 2025-11-19
- Locked the Category 3 specials (`<|start|>` … `<|mask|>`) to token IDs 0–6 across every model via the new `references/special_tokens.json`, guaranteeing deterministic layouts for both the CLI and the library.
- Inserted the full set of Category 4 reasoning tokens immediately after the 256-byte alphabet, enabled by default but controllable through `--disable-reasoning-tokens` / `TrainerBuilder::reasoning_tokens_enabled(false)`; extra custom specials are now appended without disturbing the reserved slots.
- Reworked Hugging Face serialization and `BinaryTokenizer` metadata so exported `tokenizer.json` files preserve the fixed IDs, `bbpe info` reports base/special/total counts (embedding width), and round-trip encode/decode matches exactly when checked via `uv run --with tokenizers python -c ...`.
- Refined probabilistic whitespace preprocessing to keep whitespace-only spans clean while still enabling multi-word merges when `--preprocessor-probability < 1`, and expanded documentation/tests covering the reserved-token workflow.
=======
## 0.5.2 - 2025-11-18
- Documented special token numbering behavior: special tokens are always assigned the lowest contiguous ID range `[0, N)` where N is the number of special tokens, ensuring consistency across both `train` and `chunk-train` algorithms and compatibility with Hugging Face tokenizers.
>>>>>>> a319dfec

## 0.5.0 - 2025-11-14
- Added configurable ASCII, Unicode, and null-delimited preprocessing to both the library (`TrainerConfig::preprocessor`) and CLI (`--preprocessor`), wiring the behaviour into exported Hugging Face tokenizers.
- Introduced probabilistic preprocessing with optional RNG seeding (`--preprocessor-probability`, `--preprocessor-seed`, and the new builder helpers), allowing occasional cross-delimiter merges while keeping inference aligned with the raw byte stream whenever randomness is enabled.
- `bbpe train` (and `Trainer::train_from_jsonl`) can now ingest newline-delimited JSON by specifying `--jsonl path.jsonl:field.path`, including transparent support for `.jsonl.gz` inputs, enabling text-heavy corpora without pre-extracting files.
- Added hierarchical tokenizer families via repeated `--family-size` flags (and the new `BpeModel::derive_with_vocab` helper) plus optional `--family-template` output routing.
- Documented the new workflows (preprocessors, JSONL ingestion, hierarchical families) and expanded the CLI/integration test suites, including round-trip coverage via the Hugging Face `tokenizers` crate.

## 0.4.1 - 2025-11-12
- Added `--min-entropy` and `--max-entropy` flags to `bbpe train` command for filtering chunks during regular training.
- Enhanced test coverage with 5 new integration tests for entropy filtering in train command.
- Fixed clippy warning in corpus.rs test (cloned_ref_to_slice_refs).

## 0.4.0 - 2025-11-12
- Added parallel chunk training using rayon for significant performance improvements on multi-core systems.
- Introduced entropy-based filtering with `--min-entropy` and `--max-entropy` flags to skip low-information and compressed chunks.
- Implemented memory-efficient corpus streaming via `stream_binary_corpus()` to avoid loading entire datasets into memory.
- Added `--no-report` flag to reduce memory usage by skipping JSON report generation.
- Optimized memory usage with Arc-based zero-copy sharing of models and merge records across duplicate chunks.
- Extended default token length limit from 16 to 32 bytes for learning longer sequences.
- Improved HuggingFace tokenizer compatibility by explicitly setting pre_tokenizer to None and decoder to Fuse type.

## 0.3.2 - 2025-10-29
- Added content-based chunk caching to `bbpe chunk-train`, eliminating redundant retraining for duplicated binaries.
- Exposed a `--duplicates` flag to control whether duplicate chunks are counted or collapsed during combination, with detailed metrics in the chunk report and CLI output.
- Extended chunk-train reports and README documentation to capture the new deduplication workflow.

## 0.3.1 - 2025-10-27
- Added an `indicatif`-powered progress bar to `bbpe chunk-train` plus a `--no-progress` escape hatch for quiet runs.
- Switched the default chunk combiner to the support-based strategy for stronger out-of-the-box results and documented the change in the README.

## 0.2.0 - 2025-10-22
- Added crate-level documentation with stricter lint gates (`#![forbid(unsafe_code)]`, `missing_docs`).
- Documented configuration/corpus modules and added unit tests across bytes/config/corpus/model.
- Hardened trainer implementation (safe token ID conversions, accurate pair-count updates).
- Refreshed README with CLI reference, installation notes, MSRV policy, and Python compatibility example.
- Added Apache 2.0 license file and publishing metadata (`homepage`, `documentation`, keywords/categories).
- Introduced `.gitignore` and Cargo `exclude` rules to keep artifacts out of git/crate packages.
- Upgraded dependencies (`rustc-hash 2.1`, `thiserror 2.0`, `indicatif 0.18`, `tokenizers 0.22.1`, `criterion 0.7`, etc.).
- Enhanced Criterion benchmark to report throughput with `Throughput::Bytes` and `SamplingMode::Flat`.<|MERGE_RESOLUTION|>--- conflicted
+++ resolved
@@ -3,16 +3,14 @@
 ## Unreleased
 - _Nothing yet._
 
-<<<<<<< HEAD
 ## 0.6.0 - 2025-11-19
 - Locked the Category 3 specials (`<|start|>` … `<|mask|>`) to token IDs 0–6 across every model via the new `references/special_tokens.json`, guaranteeing deterministic layouts for both the CLI and the library.
 - Inserted the full set of Category 4 reasoning tokens immediately after the 256-byte alphabet, enabled by default but controllable through `--disable-reasoning-tokens` / `TrainerBuilder::reasoning_tokens_enabled(false)`; extra custom specials are now appended without disturbing the reserved slots.
 - Reworked Hugging Face serialization and `BinaryTokenizer` metadata so exported `tokenizer.json` files preserve the fixed IDs, `bbpe info` reports base/special/total counts (embedding width), and round-trip encode/decode matches exactly when checked via `uv run --with tokenizers python -c ...`.
 - Refined probabilistic whitespace preprocessing to keep whitespace-only spans clean while still enabling multi-word merges when `--preprocessor-probability < 1`, and expanded documentation/tests covering the reserved-token workflow.
-=======
+
 ## 0.5.2 - 2025-11-18
 - Documented special token numbering behavior: special tokens are always assigned the lowest contiguous ID range `[0, N)` where N is the number of special tokens, ensuring consistency across both `train` and `chunk-train` algorithms and compatibility with Hugging Face tokenizers.
->>>>>>> a319dfec
 
 ## 0.5.0 - 2025-11-14
 - Added configurable ASCII, Unicode, and null-delimited preprocessing to both the library (`TrainerConfig::preprocessor`) and CLI (`--preprocessor`), wiring the behaviour into exported Hugging Face tokenizers.
